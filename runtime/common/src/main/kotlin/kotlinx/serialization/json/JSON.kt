/*
 * Copyright 2017 JetBrains s.r.o.
 *
 * Licensed under the Apache License, Version 2.0 (the "License");
 * you may not use this file except in compliance with the License.
 * You may obtain a copy of the License at
 *
 * http://www.apache.org/licenses/LICENSE-2.0
 *
 * Unless required by applicable law or agreed to in writing, software
 * distributed under the License is distributed on an "AS IS" BASIS,
 * WITHOUT WARRANTIES OR CONDITIONS OF ANY KIND, either express or implied.
 * See the License for the specific language governing permissions and
 * limitations under the License.
 */

package kotlinx.serialization.json

import kotlinx.serialization.*
<<<<<<< HEAD
=======
import kotlinx.serialization.internal.*
import kotlin.reflect.*
>>>>>>> 1cdd95c7

data class JSON(
        private val unquoted: Boolean = false,
        private val indented: Boolean = false,
        private val indent: String = "    ",
        internal val nonstrict: Boolean = false,
        val updateMode: UpdateMode = UpdateMode.OVERWRITE,
        val context: SerialContext? = null
) {
    fun <T> stringify(saver: KSerialSaver<T>, obj: T): String {
        val sb = StringBuilder()
        val output = JsonOutput(Mode.OBJ, Composer(sb))
        output.write(saver, obj)
        return sb.toString()
    }

    inline fun <reified T : Any> stringify(obj: T): String = stringify(context.klassSerializer(T::class), obj)

    fun <T> parse(loader: KSerialLoader<T>, str: String): T {
        val parser = Parser(str)
        val input = JsonInput(Mode.OBJ, parser)
        val result = input.read(loader)
        check(parser.tc == TC_EOF) { "Shall parse complete string"}
        return result
    }

    inline fun <reified T : Any> parse(str: String): T = parse(context.klassSerializer(T::class), str)

    companion object {
        fun <T> stringify(saver: KSerialSaver<T>, obj: T): String = plain.stringify(saver, obj)
        inline fun <reified T : Any> stringify(obj: T): String = stringify(T::class.serializer(), obj)
        fun <T> parse(loader: KSerialLoader<T>, str: String): T = plain.parse(loader, str)
        inline fun <reified T : Any> parse(str: String): T = parse(T::class.serializer(), str)

        val plain = JSON()
        val unquoted = JSON(unquoted = true)
        val indented = JSON(indented = true)
        val nonstrict = JSON(nonstrict = true)
<<<<<<< HEAD

        //================================= implementation =================================

        // special strings
        private const val NULL = "null"

        // special chars
        private const val COMMA = ','
        private const val COLON = ':'
        private const val BEGIN_OBJ = '{'
        private const val END_OBJ = '}'
        private const val BEGIN_LIST = '['
        private const val END_LIST = ']'
        private const val STRING = '"'
        private const val STRING_ESC = '\\'

        private const val INVALID = 0.toChar()
        private const val UNICODE_ESC = 'u'

        // token classes
        private const val TC_OTHER: Byte = 0
        private const val TC_EOF: Byte = 1
        private const val TC_INVALID: Byte = 2
        private const val TC_WS: Byte = 3
        private const val TC_COMMA: Byte = 4
        private const val TC_COLON: Byte = 5
        private const val TC_BEGIN_OBJ: Byte = 6
        private const val TC_END_OBJ: Byte = 7
        private const val TC_BEGIN_LIST: Byte = 8
        private const val TC_END_LIST: Byte = 9
        private const val TC_STRING: Byte = 10
        private const val TC_STRING_ESC: Byte = 11
        private const val TC_NULL: Byte = 12

        // mapping from chars to token classes
        private const val CTC_MAX = 0x7e
        private const val CTC_OFS = 1

        private val C2TC = ByteArray(CTC_MAX + CTC_OFS)

        fun initC2TC(c : Int, cl: Byte) { C2TC[c + CTC_OFS] = cl }
        fun initC2TC(c: Char, cl: Byte) {
            initC2TC(c.toInt(), cl)
        }

        fun c2tc(c: Int): Byte = if (c < CTC_MAX) C2TC[c + CTC_OFS] else TC_OTHER

        init {
            initC2TC(-1, TC_EOF)
            for (i in 0..0x20)
                initC2TC(i, TC_INVALID)
            initC2TC(0x09, TC_WS)
            initC2TC(0x0a, TC_WS)
            initC2TC(0x0d, TC_WS)
            initC2TC(0x20, TC_WS)
            initC2TC(COMMA, TC_COMMA)
            initC2TC(COLON, TC_COLON)
            initC2TC(BEGIN_OBJ, TC_BEGIN_OBJ)
            initC2TC(END_OBJ, TC_END_OBJ)
            initC2TC(BEGIN_LIST, TC_BEGIN_LIST)
            initC2TC(END_LIST, TC_END_LIST)
            initC2TC(STRING, TC_STRING)
            initC2TC(STRING_ESC, TC_STRING_ESC)
        }

        private fun mustBeQuoted(str: String): Boolean = str.any { c2tc(it.toInt()) != TC_OTHER } || str == NULL

        // mapping from chars to their escape chars and back
        private const val C2ESC_MAX = 0x5d
        private const val ESC2C_MAX = 0x75

        private val C2ESC = ByteArray(C2ESC_MAX)
        private val ESC2C = ByteArray(ESC2C_MAX)

        fun initC2ESC(c: Int, esc: Char) {
            C2ESC[c] = esc.toByte()
            if (esc != UNICODE_ESC) ESC2C[esc.toInt()] = c.toByte()
        }

        fun initC2ESC(c: Char, esc: Char) {
            initC2ESC(c.toInt(), esc)
        }

        fun c2esc(c: Char): Char = if (c.toInt() < C2ESC_MAX) C2ESC[c.toInt()].toChar() else INVALID
        fun esc2c(c: Int): Char = if (c < ESC2C_MAX) ESC2C[c].toChar() else INVALID

        init {
            for (i in 0x00..0x1f)
                initC2ESC(i, UNICODE_ESC)
            initC2ESC(0x08, 'b')
            initC2ESC(0x09, 't')
            initC2ESC(0x0a, 'n')
            initC2ESC(0x0c, 'f')
            initC2ESC(0x0d, 'r')
            initC2ESC('/', '/')
            initC2ESC(STRING, STRING)
            initC2ESC(STRING_ESC, STRING_ESC)
        }

        fun hex(i: Int) : Char {
            val d = i and 0xf
            return if (d < 10) (d + '0'.toInt()).toChar()
            else (d - 10 + 'a'.toInt()).toChar()
        }

        private fun switchMode(mode: Mode, desc: KSerialClassDesc, typeParams: Array<out KSerializer<*>>): Mode =
                when (desc.kind) {
                    KSerialClassKind.POLYMORPHIC -> Mode.POLY
                    KSerialClassKind.LIST, KSerialClassKind.SET -> Mode.LIST
                    KSerialClassKind.MAP -> {
                        val keyKind = typeParams[0].serialClassDesc.kind
                        if (keyKind == KSerialClassKind.PRIMITIVE || keyKind == KSerialClassKind.KIND_ENUM)
                            Mode.MAP
                        else Mode.LIST
                    }
                    KSerialClassKind.ENTRY -> if (mode == Mode.MAP) Mode.ENTRY else Mode.OBJ
                    else -> Mode.OBJ
                }


        private fun require(condition: Boolean, pos: Int, msg: () -> String ) {
            if (!condition)
                fail(pos, msg())
        }

        private fun fail(pos: Int, msg: String): Nothing {
            throw IllegalArgumentException("JSON at $pos: $msg")
        }
    }

    private enum class Mode(val begin: Char, val end: Char) {
        OBJ(BEGIN_OBJ, END_OBJ),
        LIST(BEGIN_LIST, END_LIST),
        MAP(BEGIN_OBJ, END_OBJ),
        POLY(BEGIN_LIST, END_LIST),
        ENTRY(INVALID, INVALID);

        val beginTc: Byte = c2tc(begin.toInt())
        val endTc: Byte = c2tc(end.toInt())
=======
>>>>>>> 1cdd95c7
    }

    private inner class JsonOutput(val mode: Mode, val w: Composer) : ElementValueOutput() {
        init {
            context = this@JSON.context
        }

        private var forceStr: Boolean = false

        override fun writeBegin(desc: KSerialClassDesc, vararg typeParams: KSerializer<*>): KOutput {
            val newMode = switchMode(mode, desc, typeParams)
            if (newMode.begin != INVALID) {
                w.print(newMode.begin)
                w.indent()
            }
            return if (mode == newMode) this else JsonOutput(newMode, w) // todo: reuse instance per mode
        }

        override fun writeEnd(desc: KSerialClassDesc) {
            if (mode.end != INVALID) {
                w.unIndent()
                w.nextItem()
                w.print(mode.end)
            }
        }

        override fun writeElement(desc: KSerialClassDesc, index: Int): Boolean {
            when (mode) {
                Mode.LIST, Mode.MAP -> {
                    if (index == 0) return false
                    if (index > 1)
                        w.print(COMMA)
                    w.nextItem()
                }
                Mode.ENTRY, Mode.POLY -> {
                    if (index == 0)
                        forceStr = true
                    if (index == 1) {
                        w.print(if (mode == Mode.ENTRY) COLON else COMMA)
                        w.space()
                        forceStr = false
                    }
                }
                else -> {
                    if (index > 0)
                        w.print(COMMA)
                    w.nextItem()
                    writeStringValue(desc.getElementName(index))
                    w.print(COLON)
                    w.space()
                }
            }
            return true
        }

        override fun writeNullValue() {
            w.print(NULL)
        }

        override fun writeBooleanValue(value: Boolean) { if (forceStr) writeStringValue(value.toString()) else w.print(value) }
        override fun writeByteValue(value: Byte) { if (forceStr) writeStringValue(value.toString()) else w.print(value) }
        override fun writeShortValue(value: Short) { if (forceStr) writeStringValue(value.toString()) else w.print(value) }
        override fun writeIntValue(value: Int) { if (forceStr) writeStringValue(value.toString()) else w.print(value) }
        override fun writeLongValue(value: Long) { if (forceStr) writeStringValue(value.toString()) else w.print(value) }

        override fun writeFloatValue(value: Float) {
            if (forceStr || !value.isFinite()) writeStringValue(value.toString()) else
                w.print(value)
        }

        override fun writeDoubleValue(value: Double) {
            if (forceStr || !value.isFinite()) writeStringValue(value.toString()) else
                w.print(value)
        }

        override fun writeCharValue(value: Char) {
            writeStringValue(value.toString())
        }

        override fun writeStringValue(value: String) {
            if (unquoted && !mustBeQuoted(value)) {
                w.print(value)
            } else {
                w.printQuoted(value)
            }
        }

        override fun writeNonSerializableValue(value: Any) {
            writeStringValue(value.toString())
        }
    }

    private inner class Composer(val sb: StringBuilder) {
        var level = 0
        fun indent() { level++ }
        fun unIndent() { level-- }

        fun nextItem() {
            if (indented) {
                println()
                repeat(level) { print(indent) }
            }
        }

        fun space() {
            if (indented)
                print(' ')
        }

        fun print(v: Char) = sb.append(v)
        fun print(v: String) = sb.append(v)

        fun print(v: Float) = sb.append(v)
        fun print(v: Double) = sb.append(v)
        fun print(v: Byte) = sb.append(v)
        fun print(v: Short) = sb.append(v)
        fun print(v: Int) = sb.append(v)
        fun print(v: Long) = sb.append(v)
        fun print(v: Boolean) = sb.append(v)

        fun printUnicodeEscape(c: Int): Unit = with(sb) {
            append(STRING_ESC)
            append(UNICODE_ESC)
            append(toHexChar(c shr 12))
            append(toHexChar(c shr 8))
            append(toHexChar(c shr 4))
            append(toHexChar(c))
        }

        fun printQuoted(value: String): Unit = with(sb) {
            append(STRING)
            var lastPos = 0
            for (i in 0 until value.length) {
                val c = value[i].toInt()
                if (c >= C2ESC_MAX) continue // no need to escape
                val esc = C2ESC[c].toChar()
                if (esc == INVALID) continue // no need to escape
                append(value, lastPos, i) // flush prev
                lastPos = i + 1
                when (esc) {
                    UNICODE_ESC -> printUnicodeEscape(c)
                    else -> {
                        append(STRING_ESC)
                        append(esc)
                    }
                }
            }
            append(value, lastPos, value.length)
            append(STRING)
        }
    }

    private inner class JsonInput(val mode: Mode, val p: Parser) : ElementValueInput() {
        var curIndex = 0
        var entryIndex = 0

        init {
            context = this@JSON.context
        }

        override val updateMode: UpdateMode
            get() = this@JSON.updateMode

        override fun readBegin(desc: KSerialClassDesc, vararg typeParams: KSerializer<*>): KInput {
            val newMode = switchMode(mode, desc, typeParams)
            if (newMode.begin != INVALID) {
                require(p.tc == newMode.beginTc, p.tokenPos) { "Expected '${newMode.begin}, kind: ${desc.kind}'" }
                p.nextToken()
            }
            return when (newMode) {
                Mode.LIST, Mode.MAP, Mode.POLY -> JsonInput(newMode, p) // need fresh cur index
                else -> if (mode == newMode) this else
                    JsonInput(newMode, p) // todo: reuse instance per mode
            }
        }

        override fun readEnd(desc: KSerialClassDesc) {
            if (mode.end != INVALID) {
                require(p.tc == mode.endTc, p.tokenPos) { "Expected '${mode.end}'" }
                p.nextToken()
            }
        }

        override fun readNotNullMark(): Boolean {
            return p.tc != TC_NULL
        }

        override fun readNullValue(): Nothing? {
            require(p.tc == TC_NULL, p.tokenPos) { "Expected 'null' literal" }
            p.nextToken()
            return null
        }

        override fun readElement(desc: KSerialClassDesc): Int {
            while (true) {
                if (p.tc == TC_COMMA) p.nextToken()
                when (mode) {
                    Mode.LIST, Mode.MAP -> {
                        return if (!p.canBeginValue) READ_DONE else ++curIndex
                    }
                    Mode.POLY -> {
                        return when (entryIndex++) {
                            0 -> 0
                            1 -> 1
                            else -> {
                                entryIndex = 0
                                READ_DONE
                            }
                        }
                    }
                    Mode.ENTRY -> {
                        return when (entryIndex++) {
                            0 -> 0
                            1 -> {
                                require(p.tc == TC_COLON, p.tokenPos) { "Expected ':'" }
                                p.nextToken()
                                1
                            }
                            else -> {
                                entryIndex = 0
                                READ_DONE
                            }
                        }
                    }
                    else -> {
                        if (!p.canBeginValue) return READ_DONE
                        val key = p.takeStr()
                        require(p.tc == TC_COLON, p.tokenPos) { "Expected ':'" }
                        p.nextToken()
                        val ind = desc.getElementIndex(key)
                        if (ind != UNKNOWN_NAME)
                            return ind
                        if (!nonstrict)
                            throw SerializationException("Strict JSON encountered unknown key: $key")
                        else
                            p.skipElement()
                    }
                }
            }
        }

        override fun readBooleanValue(): Boolean = p.takeStr() == "true" // KT-16348
        override fun readByteValue(): Byte = p.takeStr().toByte()
        override fun readShortValue(): Short = p.takeStr().toShort()
        override fun readIntValue(): Int = p.takeStr().toInt()
        override fun readLongValue(): Long = p.takeStr().toLong()
        override fun readFloatValue(): Float = p.takeStr().toFloat()
        override fun readDoubleValue(): Double = p.takeStr().toDouble()
        override fun readCharValue(): Char = p.takeStr().single()
        override fun readStringValue(): String = p.takeStr()

        override fun <T : Enum<T>> readEnumValue(enumLoader: EnumLoader<T>): T = enumLoader.loadByName(p.takeStr())
    }

    private class Parser(val source: String) {
        var curPos: Int = 0 // position in source

        // updated by nextToken
        var tokenPos: Int = 0
        var tc: Byte = TC_EOF

        // update by nextString/nextLiteral
        var offset = -1 // when offset >= 0 string is in source, otherwise in buf
        var length = 0 // length of string
        var buf = CharArray(16) // only used for strings with escapes

        init {
            nextToken()
        }

        val canBeginValue: Boolean get() = when (tc) {
            TC_BEGIN_LIST, TC_BEGIN_OBJ, TC_OTHER, TC_STRING, TC_NULL -> true
            else -> false
        }

        fun takeStr(): String {
            if (tc != TC_OTHER && tc != TC_STRING) fail(tokenPos, "Expected string or non-null literal")
            val prevStr = if (offset < 0)
                buf.createString(length) else
                source.substring(offset, offset + length)
            nextToken()
            return prevStr
        }

        fun append(ch: Char) {
            if (length >= buf.size) buf = buf.copyOf(2 * buf.size)
            buf[length++] = ch
        }

        // initializes buf usage upon the first encountered escaped char
        fun appendRange(source: String, fromIndex: Int, toIndex: Int) {
            val addLen = toIndex - fromIndex
            val oldLen = length
            val newLen = oldLen + addLen
            if (newLen > buf.size) buf = buf.copyOf(newLen.coerceAtLeast(2 * buf.size))
            for (i in 0 until addLen) buf[oldLen + i] = source[fromIndex + i]
            length += addLen
        }

        fun nextToken() {
            val source = source
            var curPos = curPos
            while(true) {
                if (curPos >= source.length) {
                    tokenPos = curPos
                    tc = TC_EOF
                    return
                }
                val ch = source[curPos]
                val tc = c2tc(ch)
                when (tc) {
                    TC_WS -> curPos++ // skip whitespace
                    TC_OTHER -> {
                        nextLiteral(source, curPos)
                        return
                    }
                    TC_STRING -> {
                        nextString(source, curPos)
                        return
                    }
                    else -> {
                        tokenPos = curPos
                        this.tc = tc
                        this.curPos = curPos + 1
                        return
                    }
                }
            }
        }

        fun nextLiteral(source: String, startPos: Int) {
            tokenPos = startPos
            offset = startPos
            var curPos = startPos
            while(true) {
                curPos++
                if (curPos >= source.length || c2tc(source[curPos]) != TC_OTHER) break
            }
            this.curPos = curPos
            length = curPos - offset
            tc = if (rangeEquals(source, offset, length, NULL)) TC_NULL else TC_OTHER
        }

        fun nextString(source: String, startPos: Int) {
            tokenPos = startPos
            length = 0 // in buffer
            var curPos = startPos + 1
            var lastPos = curPos
            parse@ while(true) {
                if (curPos >= source.length) fail(curPos, "Unexpected end in string")
                when (source[curPos]) {
                    STRING -> break@parse
                    STRING_ESC -> {
                        appendRange(source, lastPos, curPos)
                        val newPos = appendEsc(source, curPos + 1)
                        curPos = newPos
                        lastPos = newPos
                    }
                    else -> curPos++
                }
            }
            if (lastPos == startPos + 1) {
                // there was no escaped chars
                this.offset = lastPos
                this.length = curPos - lastPos
            } else {
                // some escaped chars were there
                appendRange(source, lastPos, curPos)
                this.offset = -1
            }
            this.curPos = curPos + 1
            tc = TC_STRING
        }

        fun appendEsc(source: String, startPos: Int): Int {
            var curPos = startPos
            require(curPos < source.length, curPos) { "Unexpected end after escape char" }
            val curChar = source[curPos++]
            if (curChar == UNICODE_ESC) {
                curPos = appendHex(source, curPos)
            } else {
                val c = esc2c(curChar.toInt())
                require(c != INVALID, curPos) { "Invalid escaped char '$curChar'" }
                append(c)
            }
            return curPos
        }

        fun appendHex(source: String, startPos: Int): Int {
            var curPos = startPos
            append(((fromHexChar(source, curPos++) shl 12) +
                (fromHexChar(source, curPos++) shl 8) +
                (fromHexChar(source, curPos++) shl 4) +
                fromHexChar(source, curPos++)).toChar())
            return curPos
        }

        fun skipElement() {
            if (tc != TC_BEGIN_OBJ && tc != TC_BEGIN_LIST) {
                nextToken()
                return
            }
            val tokenStack = mutableListOf<Byte>()
            do {
                when (tc) {
                    TC_BEGIN_LIST, TC_BEGIN_OBJ -> tokenStack.add(tc)
                    TC_END_LIST -> {
                        if (tokenStack.last() != TC_BEGIN_LIST) throw SerializationException("Invalid JSON at $curPos: found ] instead of }")
                        tokenStack.removeAt(tokenStack.size - 1)
                    }
                    TC_END_OBJ -> {
                        if (tokenStack.last() != TC_BEGIN_OBJ) throw SerializationException("Invalid JSON at $curPos: found } instead of ]")
                        tokenStack.removeAt(tokenStack.size - 1)
                    }
                }
                nextToken()
            } while (tokenStack.isNotEmpty())
        }
    }
}

// ----------- JSON utilities -----------

private enum class Mode(val begin: Char, val end: Char) {
    OBJ(BEGIN_OBJ, END_OBJ),
    LIST(BEGIN_LIST, END_LIST),
    MAP(BEGIN_OBJ, END_OBJ),
    POLY(BEGIN_LIST, END_LIST),
    ENTRY(INVALID, INVALID);

    val beginTc: Byte = c2tc(begin)
    val endTc: Byte = c2tc(end)
}

private fun switchMode(mode: Mode, desc: KSerialClassDesc, typeParams: Array<out KSerializer<*>>): Mode =
    when (desc.kind) {
        KSerialClassKind.POLYMORPHIC -> Mode.POLY
        KSerialClassKind.LIST, KSerialClassKind.SET -> Mode.LIST
        KSerialClassKind.MAP -> {
            val keyKind = typeParams[0].serialClassDesc.kind
            if (keyKind == KSerialClassKind.PRIMITIVE || keyKind == KSerialClassKind.ENUM)
                Mode.MAP
            else Mode.LIST
        }
        KSerialClassKind.ENTRY -> if (mode == Mode.MAP) Mode.ENTRY else Mode.OBJ
        else -> Mode.OBJ
    }


private fun require(condition: Boolean, pos: Int, msg: () -> String ) {
    if (!condition)
        fail(pos, msg())
}

private fun fail(pos: Int, msg: String): Nothing {
    throw IllegalArgumentException("JSON at $pos: $msg")
}

// special strings
private const val NULL = "null"

// special chars
private const val COMMA = ','
private const val COLON = ':'
private const val BEGIN_OBJ = '{'
private const val END_OBJ = '}'
private const val BEGIN_LIST = '['
private const val END_LIST = ']'
private const val STRING = '"'
private const val STRING_ESC = '\\'

private const val INVALID = 0.toChar()
private const val UNICODE_ESC = 'u'

// token classes
private const val TC_OTHER: Byte = 0
private const val TC_STRING: Byte = 1
private const val TC_STRING_ESC: Byte = 2
private const val TC_WS: Byte = 3
private const val TC_COMMA: Byte = 4
private const val TC_COLON: Byte = 5
private const val TC_BEGIN_OBJ: Byte = 6
private const val TC_END_OBJ: Byte = 7
private const val TC_BEGIN_LIST: Byte = 8
private const val TC_END_LIST: Byte = 9
private const val TC_NULL: Byte = 10
private const val TC_INVALID: Byte = 11
private const val TC_EOF: Byte = 12

// mapping from chars to token classes
private const val CTC_MAX = 0x7e

private val C2TC = ByteArray(CTC_MAX).apply {
    for (i in 0..0x20)
        initC2TC(i, TC_INVALID)
    initC2TC(0x09, TC_WS)
    initC2TC(0x0a, TC_WS)
    initC2TC(0x0d, TC_WS)
    initC2TC(0x20, TC_WS)
    initC2TC(COMMA, TC_COMMA)
    initC2TC(COLON, TC_COLON)
    initC2TC(BEGIN_OBJ, TC_BEGIN_OBJ)
    initC2TC(END_OBJ, TC_END_OBJ)
    initC2TC(BEGIN_LIST, TC_BEGIN_LIST)
    initC2TC(END_LIST, TC_END_LIST)
    initC2TC(STRING, TC_STRING)
    initC2TC(STRING_ESC, TC_STRING_ESC)
}

private fun ByteArray.initC2TC(c : Int, cl: Byte) { this[c] = cl }

private fun ByteArray.initC2TC(c: Char, cl: Byte) {
    initC2TC(c.toInt(), cl)
}

private fun c2tc(c: Char) = if (c.toInt() < CTC_MAX) C2TC[c.toInt()] else TC_OTHER

private fun mustBeQuoted(str: String): Boolean {
    if (str == NULL) return true
    for (ch in str) {
        if (c2tc(ch) != TC_OTHER) return true
    }
    return false
}

// mapping from chars to their escape chars and back
private const val C2ESC_MAX = 0x5d
private const val ESC2C_MAX = 0x75

private val ESC2C = ByteArray(ESC2C_MAX)

private val C2ESC = ByteArray(C2ESC_MAX).apply {
    for (i in 0x00..0x1f)
        initC2ESC(i, UNICODE_ESC)
    initC2ESC(0x08, 'b')
    initC2ESC(0x09, 't')
    initC2ESC(0x0a, 'n')
    initC2ESC(0x0c, 'f')
    initC2ESC(0x0d, 'r')
    initC2ESC('/', '/')
    initC2ESC(STRING, STRING)
    initC2ESC(STRING_ESC, STRING_ESC)
}

private fun ByteArray.initC2ESC(c: Int, esc: Char) {
    this[c] = esc.toByte()
    if (esc != UNICODE_ESC) ESC2C[esc.toInt()] = c.toByte()
}

private fun ByteArray.initC2ESC(c: Char, esc: Char) {
    initC2ESC(c.toInt(), esc)
}

private fun esc2c(c: Int): Char = if (c < ESC2C_MAX) ESC2C[c].toChar() else INVALID

private fun toHexChar(i: Int) : Char {
    val d = i and 0xf
    return if (d < 10) (d + '0'.toInt()).toChar()
    else (d - 10 + 'a'.toInt()).toChar()
}

private fun fromHexChar(source: String, curPos: Int): Int {
    require(curPos < source.length, curPos) { "Unexpected end in unicode escape" }
    val curChar = source[curPos]
    return when (curChar) {
        in '0'..'9' -> curChar.toInt() - '0'.toInt()
        in 'a'..'f' -> curChar.toInt() - 'a'.toInt() + 10
        in 'A'..'F' -> curChar.toInt() - 'A'.toInt() + 10
        else -> throw fail(curPos, "Invalid toHexChar char '$curChar' in unicode escape")
    }
}

private fun rangeEquals(source: String, start: Int, length: Int, str: String): Boolean {
    val n = str.length
    if (length != n) return false
    for (i in 0 until n) if (source[start + i] != str[i]) return false
    return true
}<|MERGE_RESOLUTION|>--- conflicted
+++ resolved
@@ -17,11 +17,7 @@
 package kotlinx.serialization.json
 
 import kotlinx.serialization.*
-<<<<<<< HEAD
-=======
 import kotlinx.serialization.internal.*
-import kotlin.reflect.*
->>>>>>> 1cdd95c7
 
 data class JSON(
         private val unquoted: Boolean = false,
@@ -60,148 +56,6 @@
         val unquoted = JSON(unquoted = true)
         val indented = JSON(indented = true)
         val nonstrict = JSON(nonstrict = true)
-<<<<<<< HEAD
-
-        //================================= implementation =================================
-
-        // special strings
-        private const val NULL = "null"
-
-        // special chars
-        private const val COMMA = ','
-        private const val COLON = ':'
-        private const val BEGIN_OBJ = '{'
-        private const val END_OBJ = '}'
-        private const val BEGIN_LIST = '['
-        private const val END_LIST = ']'
-        private const val STRING = '"'
-        private const val STRING_ESC = '\\'
-
-        private const val INVALID = 0.toChar()
-        private const val UNICODE_ESC = 'u'
-
-        // token classes
-        private const val TC_OTHER: Byte = 0
-        private const val TC_EOF: Byte = 1
-        private const val TC_INVALID: Byte = 2
-        private const val TC_WS: Byte = 3
-        private const val TC_COMMA: Byte = 4
-        private const val TC_COLON: Byte = 5
-        private const val TC_BEGIN_OBJ: Byte = 6
-        private const val TC_END_OBJ: Byte = 7
-        private const val TC_BEGIN_LIST: Byte = 8
-        private const val TC_END_LIST: Byte = 9
-        private const val TC_STRING: Byte = 10
-        private const val TC_STRING_ESC: Byte = 11
-        private const val TC_NULL: Byte = 12
-
-        // mapping from chars to token classes
-        private const val CTC_MAX = 0x7e
-        private const val CTC_OFS = 1
-
-        private val C2TC = ByteArray(CTC_MAX + CTC_OFS)
-
-        fun initC2TC(c : Int, cl: Byte) { C2TC[c + CTC_OFS] = cl }
-        fun initC2TC(c: Char, cl: Byte) {
-            initC2TC(c.toInt(), cl)
-        }
-
-        fun c2tc(c: Int): Byte = if (c < CTC_MAX) C2TC[c + CTC_OFS] else TC_OTHER
-
-        init {
-            initC2TC(-1, TC_EOF)
-            for (i in 0..0x20)
-                initC2TC(i, TC_INVALID)
-            initC2TC(0x09, TC_WS)
-            initC2TC(0x0a, TC_WS)
-            initC2TC(0x0d, TC_WS)
-            initC2TC(0x20, TC_WS)
-            initC2TC(COMMA, TC_COMMA)
-            initC2TC(COLON, TC_COLON)
-            initC2TC(BEGIN_OBJ, TC_BEGIN_OBJ)
-            initC2TC(END_OBJ, TC_END_OBJ)
-            initC2TC(BEGIN_LIST, TC_BEGIN_LIST)
-            initC2TC(END_LIST, TC_END_LIST)
-            initC2TC(STRING, TC_STRING)
-            initC2TC(STRING_ESC, TC_STRING_ESC)
-        }
-
-        private fun mustBeQuoted(str: String): Boolean = str.any { c2tc(it.toInt()) != TC_OTHER } || str == NULL
-
-        // mapping from chars to their escape chars and back
-        private const val C2ESC_MAX = 0x5d
-        private const val ESC2C_MAX = 0x75
-
-        private val C2ESC = ByteArray(C2ESC_MAX)
-        private val ESC2C = ByteArray(ESC2C_MAX)
-
-        fun initC2ESC(c: Int, esc: Char) {
-            C2ESC[c] = esc.toByte()
-            if (esc != UNICODE_ESC) ESC2C[esc.toInt()] = c.toByte()
-        }
-
-        fun initC2ESC(c: Char, esc: Char) {
-            initC2ESC(c.toInt(), esc)
-        }
-
-        fun c2esc(c: Char): Char = if (c.toInt() < C2ESC_MAX) C2ESC[c.toInt()].toChar() else INVALID
-        fun esc2c(c: Int): Char = if (c < ESC2C_MAX) ESC2C[c].toChar() else INVALID
-
-        init {
-            for (i in 0x00..0x1f)
-                initC2ESC(i, UNICODE_ESC)
-            initC2ESC(0x08, 'b')
-            initC2ESC(0x09, 't')
-            initC2ESC(0x0a, 'n')
-            initC2ESC(0x0c, 'f')
-            initC2ESC(0x0d, 'r')
-            initC2ESC('/', '/')
-            initC2ESC(STRING, STRING)
-            initC2ESC(STRING_ESC, STRING_ESC)
-        }
-
-        fun hex(i: Int) : Char {
-            val d = i and 0xf
-            return if (d < 10) (d + '0'.toInt()).toChar()
-            else (d - 10 + 'a'.toInt()).toChar()
-        }
-
-        private fun switchMode(mode: Mode, desc: KSerialClassDesc, typeParams: Array<out KSerializer<*>>): Mode =
-                when (desc.kind) {
-                    KSerialClassKind.POLYMORPHIC -> Mode.POLY
-                    KSerialClassKind.LIST, KSerialClassKind.SET -> Mode.LIST
-                    KSerialClassKind.MAP -> {
-                        val keyKind = typeParams[0].serialClassDesc.kind
-                        if (keyKind == KSerialClassKind.PRIMITIVE || keyKind == KSerialClassKind.KIND_ENUM)
-                            Mode.MAP
-                        else Mode.LIST
-                    }
-                    KSerialClassKind.ENTRY -> if (mode == Mode.MAP) Mode.ENTRY else Mode.OBJ
-                    else -> Mode.OBJ
-                }
-
-
-        private fun require(condition: Boolean, pos: Int, msg: () -> String ) {
-            if (!condition)
-                fail(pos, msg())
-        }
-
-        private fun fail(pos: Int, msg: String): Nothing {
-            throw IllegalArgumentException("JSON at $pos: $msg")
-        }
-    }
-
-    private enum class Mode(val begin: Char, val end: Char) {
-        OBJ(BEGIN_OBJ, END_OBJ),
-        LIST(BEGIN_LIST, END_LIST),
-        MAP(BEGIN_OBJ, END_OBJ),
-        POLY(BEGIN_LIST, END_LIST),
-        ENTRY(INVALID, INVALID);
-
-        val beginTc: Byte = c2tc(begin.toInt())
-        val endTc: Byte = c2tc(end.toInt())
-=======
->>>>>>> 1cdd95c7
     }
 
     private inner class JsonOutput(val mode: Mode, val w: Composer) : ElementValueOutput() {
@@ -642,7 +496,7 @@
         KSerialClassKind.LIST, KSerialClassKind.SET -> Mode.LIST
         KSerialClassKind.MAP -> {
             val keyKind = typeParams[0].serialClassDesc.kind
-            if (keyKind == KSerialClassKind.PRIMITIVE || keyKind == KSerialClassKind.ENUM)
+            if (keyKind == KSerialClassKind.PRIMITIVE || keyKind == KSerialClassKind.KIND_ENUM)
                 Mode.MAP
             else Mode.LIST
         }

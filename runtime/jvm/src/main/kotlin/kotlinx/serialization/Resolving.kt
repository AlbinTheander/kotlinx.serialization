--- conflicted
+++ resolved
@@ -18,15 +18,9 @@
 
 import kotlinx.serialization.context.SerialContext
 import kotlinx.serialization.internal.*
-<<<<<<< HEAD
-import java.lang.reflect.GenericArrayType
-import java.lang.reflect.ParameterizedType
-import java.lang.reflect.Type
-import java.lang.reflect.WildcardType
-=======
 import java.lang.reflect.*
->>>>>>> 79bc57d3
 import kotlin.reflect.KClass
+
 
 // for user-defined external serializers
 @UseExperimental(ImplicitReflectionSerializer::class)
@@ -35,22 +29,6 @@
 }
 
 private fun mapJavaClassNameToKotlin(s: String): String = when (s) {
-<<<<<<< HEAD
-    "int", "java.lang.Integer" -> IntSerializer.serialClassDesc.name
-    "boolean", "java.lang.Boolean" -> BooleanSerializer.serialClassDesc.name
-    "byte", "java.lang.Byte" -> ByteSerializer.serialClassDesc.name
-    "short", "java.lang.Short" -> ShortSerializer.serialClassDesc.name
-    "long", "java.lang.Long" -> LongSerializer.serialClassDesc.name
-    "float", "java.lang.Float" -> FloatSerializer.serialClassDesc.name
-    "double", "java.lang.Double" -> DoubleSerializer.serialClassDesc.name
-    "char", "java.lang.Character" -> CharSerializer.serialClassDesc.name
-    "java.lang.String" -> StringSerializer.serialClassDesc.name
-    "java.util.List", "java.util.ArrayList" -> ArrayListClassDesc.name
-    "java.util.Set", "java.util.LinkedHashSet" -> LinkedHashSetClassDesc.name
-    "java.util.HashSet" -> HashSetClassDesc.name
-    "java.util.Map", "java.util.LinkedHashMap" -> LinkedHashMapClassDesc.name
-    "java.util.HashMap" -> HashMapClassDesc.name
-=======
     "int", "java.lang.Integer" -> IntSerializer.descriptor.name
     "boolean", "java.lang.Boolean" -> BooleanSerializer.descriptor.name
     "byte", "java.lang.Byte" -> ByteSerializer.descriptor.name
@@ -65,7 +43,6 @@
     "java.util.HashSet" -> HASHSET_NAME
     "java.util.Map", "java.util.LinkedHashMap" -> LINKEDHASHMAP_NAME
     "java.util.HashMap" -> HASHMAP_NAME
->>>>>>> 79bc57d3
     "java.util.Map\$Entry" -> MapEntryClassDesc.name
     else -> s
 }
@@ -77,22 +54,6 @@
     return serializerByClass(klass, context)
 }
 
-<<<<<<< HEAD
-fun <E> serializerBySerialDescClassname(className: String, context: SerialContext? = null): KSerializer<E> =
-    SerialCache.lookupSerializer(className, context = context)
-
-fun <E> serializerByClass(klass: KClass<*>, context: SerialContext? = null): KSerializer<E> =
-    SerialCache.lookupSerializer(mapJavaClassNameToKotlin(klass.java.canonicalName ?: ""), klass, context)
-
-@PublishedApi()
-internal open class TypeBase<T>
-
-inline fun <reified T> typeTokenOf(): Type {
-    val base = object : TypeBase<T>() {}
-    val superType = base::class.java.genericSuperclass!!
-    return (superType as ParameterizedType).actualTypeArguments.first()!!
-}
-=======
 @ImplicitReflectionSerializer
 fun <E> serializerBySerialDescClassname(className: String, context: SerialContext? = null): KSerializer<E> =
     SerialCache.lookupSerializer(className, context = context)
@@ -100,7 +61,6 @@
 @ImplicitReflectionSerializer
 fun <E> serializerByClass(klass: KClass<*>, context: SerialContext? = null): KSerializer<E> =
     SerialCache.lookupSerializer(mapJavaClassNameToKotlin(klass.java.canonicalName ?: ""), klass, context)
->>>>>>> 79bc57d3
 
 @PublishedApi()
 internal open class TypeBase<T>
@@ -122,10 +82,7 @@
  * This method intended for static, format-agnostic resolving (e.g. in adapter factories) so context is not used here.
  */
 @Suppress("UNCHECKED_CAST")
-<<<<<<< HEAD
-=======
 @UseExperimental(ImplicitReflectionSerializer::class)
->>>>>>> 79bc57d3
 fun serializerByTypeToken(type: Type): KSerializer<Any> = when (type) {
     is GenericArrayType -> {
         val eType = type.genericComponentType.let {
